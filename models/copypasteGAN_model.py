--- conflicted
+++ resolved
@@ -165,7 +165,6 @@
                 "--no_alternate",
                 action="store_true",
                 help="If specified, G and D will not be trained in alternating\
-<<<<<<< HEAD
                     fashion, but sequentially (for val_freq batches each)",
             )
             parser.add_argument(
@@ -173,13 +172,6 @@
                 action="store_true",
                 help="If specified, largest memory allocations are printed",
             )
-=======
-                    fashion, but sequentially",
-            )
-
-
-
->>>>>>> 7199b985
 
         return parser
 
@@ -532,16 +524,11 @@
         # by default train D (in headstart or performing below threshold:
         self.train_G = False
 
-<<<<<<< HEAD
         # determine if G can be trained
         # G and D are trained sequentially for eval_freq batches
         alt_cond = self.opt.no_alternate and ((total_batches // 100) % 2 == 0)
         batch_right = self.even_batch or alt_cond
-=======
-        # determin if G can be trained
-        batch_right = self.even_batch or self.opt.no_alternate
-
->>>>>>> 7199b985
+
         if self.headstart_over and self.D_above_thresh and batch_right:
             self.train_G = True
 
